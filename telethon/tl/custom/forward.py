from .chatgetter import ChatGetter
from .sendergetter import SenderGetter
from ... import utils
from ...tl import types


class Forward(ChatGetter, SenderGetter):
    """
    Custom class that encapsulates a :tl:`MessageFwdHeader` providing an
    abstraction to easily access information like the original sender.

    Remember that this class implements `ChatGetter
    <telethon.tl.custom.chatgetter.ChatGetter>` and `SenderGetter
    <telethon.tl.custom.sendergetter.SenderGetter>` which means you
    have access to all their sender and chat properties and methods.

    Attributes:

        original_fwd (:tl:`MessageFwdHeader`):
            The original :tl:`MessageFwdHeader` instance.

        Any other attribute:
            Attributes not described here are the same as those available
            in the original :tl:`MessageFwdHeader`.
    """
    def __init__(self, client, original, entities):
        self.__dict__ = original.__dict__
        self._client = client
        self.original_fwd = original

        self._sender_id = original.from_id
        self._sender = entities.get(original.from_id)
        self._input_sender =\
<<<<<<< HEAD
            get_input_peer(self._sender) if self._sender else None
        self._input_chat =\
            get_input_peer(self._chat) if self._chat else None

    # TODO The pattern to get sender and chat is very similar
    # and copy pasted in/to several places. Reuse the code.
    #
    # It could be an ABC with some ``resolve_sender`` abstract,
    # so every subclass knew what tricks it can make to get
    # the sender.

    @property
    def sender(self):
        """
        The :tl:`User` that sent the original message. This may be ``None``
        if it couldn't be found or the message wasn't forwarded from an user
        but instead was forwarded from e.g. a channel.
        """
        return self._sender

    def get_sender(self):
        """
        Returns `sender` but will make an API if necessary.
        """
        if not self.sender and self.original_fwd.from_id:
            try:
                self._sender = self._client.get_entity(
                    self.get_input_sender())
            except ValueError:
                # TODO We could reload the message
                pass

        return self._sender

    @property
    def input_sender(self):
        """
        Returns the input version of `user`.
        """
        if not self._input_sender and self.original_fwd.from_id:
            try:
                self._input_sender = self._client.session.get_input_entity(
                    self.original_fwd.from_id)
            except ValueError:
                pass

        return self._input_sender

    def get_input_sender(self):
        """
        Returns `input_sender` but will make an API call if necessary.
        """
        # TODO We could reload the message
        return self.input_sender

    @property
    def chat(self):
        """
        The :tl:`Channel` where the original message was sent. This may be
        ``None`` if it couldn't be found or the message wasn't forwarded
        from a channel but instead was forwarded from e.g. an user.
        """
        return self._chat

    def get_chat(self):
        """
        Returns `chat` but will make an API if necessary.
        """
        if not self.chat and self.original_fwd.channel_id:
            try:
                self._chat = self._client.get_entity(
                    self.get_input_chat())
            except ValueError:
                # TODO We could reload the message
                pass

        return self._chat
=======
            utils.get_input_peer(self._sender) if self._sender else None
>>>>>>> 80a5e709

        self._broadcast = None
        if original.channel_id:
            self._chat_peer = types.PeerChannel(original.channel_id)
            self._chat = entities.get(utils.get_peer_id(self._chat_peer))
        else:
            self._chat_peer = None
            self._chat = None

        self._input_chat = \
            utils.get_input_peer(self._chat) if self._chat else None

<<<<<<< HEAD
    def get_input_chat(self):
        """
        Returns `input_chat` but will make an API call if necessary.
        """
        # TODO We could reload the message
        return self.input_chat
=======
    # TODO We could reload the message
>>>>>>> 80a5e709
<|MERGE_RESOLUTION|>--- conflicted
+++ resolved
@@ -31,87 +31,7 @@
         self._sender_id = original.from_id
         self._sender = entities.get(original.from_id)
         self._input_sender =\
-<<<<<<< HEAD
-            get_input_peer(self._sender) if self._sender else None
-        self._input_chat =\
-            get_input_peer(self._chat) if self._chat else None
-
-    # TODO The pattern to get sender and chat is very similar
-    # and copy pasted in/to several places. Reuse the code.
-    #
-    # It could be an ABC with some ``resolve_sender`` abstract,
-    # so every subclass knew what tricks it can make to get
-    # the sender.
-
-    @property
-    def sender(self):
-        """
-        The :tl:`User` that sent the original message. This may be ``None``
-        if it couldn't be found or the message wasn't forwarded from an user
-        but instead was forwarded from e.g. a channel.
-        """
-        return self._sender
-
-    def get_sender(self):
-        """
-        Returns `sender` but will make an API if necessary.
-        """
-        if not self.sender and self.original_fwd.from_id:
-            try:
-                self._sender = self._client.get_entity(
-                    self.get_input_sender())
-            except ValueError:
-                # TODO We could reload the message
-                pass
-
-        return self._sender
-
-    @property
-    def input_sender(self):
-        """
-        Returns the input version of `user`.
-        """
-        if not self._input_sender and self.original_fwd.from_id:
-            try:
-                self._input_sender = self._client.session.get_input_entity(
-                    self.original_fwd.from_id)
-            except ValueError:
-                pass
-
-        return self._input_sender
-
-    def get_input_sender(self):
-        """
-        Returns `input_sender` but will make an API call if necessary.
-        """
-        # TODO We could reload the message
-        return self.input_sender
-
-    @property
-    def chat(self):
-        """
-        The :tl:`Channel` where the original message was sent. This may be
-        ``None`` if it couldn't be found or the message wasn't forwarded
-        from a channel but instead was forwarded from e.g. an user.
-        """
-        return self._chat
-
-    def get_chat(self):
-        """
-        Returns `chat` but will make an API if necessary.
-        """
-        if not self.chat and self.original_fwd.channel_id:
-            try:
-                self._chat = self._client.get_entity(
-                    self.get_input_chat())
-            except ValueError:
-                # TODO We could reload the message
-                pass
-
-        return self._chat
-=======
             utils.get_input_peer(self._sender) if self._sender else None
->>>>>>> 80a5e709
 
         self._broadcast = None
         if original.channel_id:
@@ -124,13 +44,4 @@
         self._input_chat = \
             utils.get_input_peer(self._chat) if self._chat else None
 
-<<<<<<< HEAD
-    def get_input_chat(self):
-        """
-        Returns `input_chat` but will make an API call if necessary.
-        """
-        # TODO We could reload the message
-        return self.input_chat
-=======
-    # TODO We could reload the message
->>>>>>> 80a5e709
+    # TODO We could reload the message