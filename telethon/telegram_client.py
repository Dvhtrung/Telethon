import asyncio
import hashlib
import io
import itertools
import logging
import os
import re
import sys
from collections import OrderedDict, UserList
from datetime import datetime, timedelta
from io import BytesIO
from mimetypes import guess_type

from .crypto import CdnDecrypter
from .tl.custom import InputSizedFile
from .tl.functions.upload import (
    SaveBigFilePartRequest, SaveFilePartRequest, GetFileRequest
)
from .tl.types.upload import FileCdnRedirect

try:
    import socks
except ImportError:
    socks = None

from . import TelegramBareClient
from . import helpers, utils
from .errors import (
    RPCError, UnauthorizedError, PhoneCodeEmptyError, PhoneCodeExpiredError,
    PhoneCodeHashEmptyError, PhoneCodeInvalidError, LocationInvalidError,
    SessionPasswordNeededError, FileMigrateError, PhoneNumberUnoccupiedError,
    PhoneNumberOccupiedError
)
from .network import ConnectionMode
from .tl.custom import Draft, Dialog
from .tl.functions.account import (
    GetPasswordRequest
)
from .tl.functions.auth import (
    CheckPasswordRequest, LogOutRequest, SendCodeRequest, SignInRequest,
    SignUpRequest, ResendCodeRequest, ImportBotAuthorizationRequest
)
from .tl.functions.contacts import (
    GetContactsRequest, ResolveUsernameRequest
)
from .tl.functions.messages import (
    GetDialogsRequest, GetHistoryRequest, SendMediaRequest,
    SendMessageRequest, GetChatsRequest, GetAllDraftsRequest,
    CheckChatInviteRequest, ReadMentionsRequest, SendMultiMediaRequest,
    UploadMediaRequest, EditMessageRequest
)

from .tl.functions import channels
from .tl.functions import messages

from .tl.functions.users import (
    GetUsersRequest
)
from .tl.functions.channels import (
    GetChannelsRequest, GetFullChannelRequest
)
from .tl.types import (
    DocumentAttributeAudio, DocumentAttributeFilename,
    InputDocumentFileLocation, InputFileLocation,
    InputMediaUploadedDocument, InputMediaUploadedPhoto, InputPeerEmpty,
    Message, MessageMediaContact, MessageMediaDocument, MessageMediaPhoto,
    InputUserSelf, UserProfilePhoto, ChatPhoto, UpdateMessageID,
    UpdateNewChannelMessage, UpdateNewMessage, UpdateShortSentMessage,
    PeerUser, InputPeerUser, InputPeerChat, InputPeerChannel, MessageEmpty,
    ChatInvite, ChatInviteAlready, PeerChannel, Photo, InputPeerSelf,
    InputSingleMedia, InputMediaPhoto, InputPhoto, InputFile, InputFileBig,
    InputDocument, InputMediaDocument, Document, MessageEntityTextUrl,
    InputMessageEntityMentionName, DocumentAttributeVideo,
    UpdateEditMessage, UpdateEditChannelMessage, UpdateShort, Updates
)
from .tl.types.messages import DialogsSlice
from .extensions import markdown, html

__log__ = logging.getLogger(__name__)


class TelegramClient(TelegramBareClient):
    """
    Initializes the Telegram client with the specified API ID and Hash.

    Args:
        session (:obj:`str` | :obj:`Session` | :obj:`None`):
            The file name of the session file to be used if a string is
            given (it may be a full path), or the Session instance to be
            used otherwise. If it's ``None``, the session will not be saved,
            and you should call :meth:`.log_out()` when you're done.

        api_id (:obj:`int` | :obj:`str`):
            The API ID you obtained from https://my.telegram.org.

        api_hash (:obj:`str`):
            The API ID you obtained from https://my.telegram.org.

        connection_mode (:obj:`ConnectionMode`, optional):
            The connection mode to be used when creating a new connection
            to the servers. Defaults to the ``TCP_FULL`` mode.
            This will only affect how messages are sent over the network
            and how much processing is required before sending them.

        use_ipv6 (:obj:`bool`, optional):
            Whether to connect to the servers through IPv6 or not.
            By default this is ``False`` as IPv6 support is not
            too widespread yet.

        proxy (:obj:`tuple` | :obj:`dict`, optional):
            A tuple consisting of ``(socks.SOCKS5, 'host', port)``.
            See https://github.com/Anorov/PySocks#usage-1 for more.

        update_workers (:obj:`int`, optional):
            If specified, represents how many extra threads should
            be spawned to handle incoming updates, and updates will
            be kept in memory until they are processed. Note that
            you must set this to at least ``0`` if you want to be
            able to process updates through :meth:`updates.poll()`.

        timeout (:obj:`int` | :obj:`float` | :obj:`timedelta`, optional):
            The timeout to be used when receiving responses from
            the network. Defaults to 5 seconds.

        spawn_read_thread (:obj:`bool`, optional):
            Whether to use an extra background thread or not. Defaults
            to ``True`` so receiving items from the network happens
            instantly, as soon as they arrive. Can still be disabled
            if you want to run the library without any additional thread.

    Kwargs:
        Extra parameters will be forwarded to the ``Session`` file.
        Most relevant parameters are:

            .. code-block:: python

                 device_model     = platform.node()
                 system_version   = platform.system()
                 app_version      = TelegramClient.__version__
                 lang_code        = 'en'
                 system_lang_code = lang_code
                 report_errors    = True
    """

    # region Initialization

    def __init__(self, session, api_id, api_hash,
                 connection_mode=ConnectionMode.TCP_FULL,
                 use_ipv6=False,
                 proxy=None,
                 timeout=timedelta(seconds=5),
                 loop=None,
                 **kwargs):
        super().__init__(
            session, api_id, api_hash,
            connection_mode=connection_mode,
            use_ipv6=use_ipv6,
            proxy=proxy,
            timeout=timeout,
            loop=loop,
            **kwargs
        )

        self._event_builders = []

        # Some fields to easy signing in. Let {phone: hash} be
        # a dictionary because the user may change their mind.
        self._phone_code_hash = {}
        self._phone = None

    # endregion

    # region Telegram requests functions

    # region Authorization requests

    async def send_code_request(self, phone, force_sms=False):
        """
        Sends a code request to the specified phone number.

        Args:
            phone (:obj:`str` | :obj:`int`):
                The phone to which the code will be sent.

            force_sms (:obj:`bool`, optional):
                Whether to force sending as SMS.

        Returns:
            Information about the result of the request.
        """
        phone = utils.parse_phone(phone) or self._phone
        phone_hash = self._phone_code_hash.get(phone)

        if not phone_hash:
            result = await self(SendCodeRequest(phone, self.api_id, self.api_hash))
            self._phone_code_hash[phone] = phone_hash = result.phone_code_hash
        else:
            force_sms = True

        self._phone = phone

        if force_sms:
            result = await self(ResendCodeRequest(phone, phone_hash))
            self._phone_code_hash[phone] = result.phone_code_hash

        return result

    async def start(self,
                    phone=lambda: input('Please enter your phone: '),
                    password=None, bot_token=None,
                    force_sms=False, code_callback=None,
                    first_name='New User', last_name=''):
        """
        Convenience method to interactively connect and sign in if required,
        also taking into consideration that 2FA may be enabled in the account.

        Example usage:
            >>> client = await TelegramClient(session, api_id, api_hash).start(phone)
            Please enter the code you received: 12345
            Please enter your password: *******
            (You are now logged in)

        Args:
            phone (:obj:`str` | :obj:`int` | :obj:`callable`):
                The phone (or callable without arguments to get it)
                to which the code will be sent.

            password (:obj:`callable`, optional):
                The password for 2 Factor Authentication (2FA).
                This is only required if it is enabled in your account.

            bot_token (:obj:`str`):
                Bot Token obtained by @BotFather to log in as a bot.
                Cannot be specified with `phone` (only one of either allowed).

            force_sms (:obj:`bool`, optional):
                Whether to force sending the code request as SMS.
                This only makes sense when signing in with a `phone`.

            code_callback (:obj:`callable`, optional):
                A callable that will be used to retrieve the Telegram
                login code. Defaults to `input()`.

            first_name (:obj:`str`, optional):
                The first name to be used if signing up. This has no
                effect if the account already exists and you sign in.

            last_name (:obj:`str`, optional):
                Similar to the first name, but for the last. Optional.

        Returns:
            :obj:`TelegramClient`:
                This client, so initialization can be chained with `.start()`.
        """

        if code_callback is None:
            def code_callback():
                return input('Please enter the code you received: ')
        elif not callable(code_callback):
            raise ValueError(
                'The code_callback parameter needs to be a callable '
                'function that returns the code you received by Telegram.'
            )

        if not phone and not bot_token:
            raise ValueError('No phone number or bot token provided.')

        if phone and bot_token:
            raise ValueError('Both a phone and a bot token provided, '
                             'must only provide one of either')

        if not self.is_connected():
            await self.connect()

        if self.is_user_authorized():
            return self

        if bot_token:
            await self.sign_in(bot_token=bot_token)
            return self

        # Turn the callable into a valid phone number
        while callable(phone):
            phone = utils.parse_phone(phone()) or phone

        me = None
        attempts = 0
        max_attempts = 3
        two_step_detected = False

        sent_code = await self.send_code_request(phone, force_sms=force_sms)
        sign_up = not sent_code.phone_registered
        while attempts < max_attempts:
            try:
                if sign_up:
                    me = await self.sign_up(code_callback(), first_name, last_name)
                else:
                    # Raises SessionPasswordNeededError if 2FA enabled
                    me = await self.sign_in(phone, code_callback())
                break
            except SessionPasswordNeededError:
                two_step_detected = True
                break
            except PhoneNumberOccupiedError:
                sign_up = False
            except PhoneNumberUnoccupiedError:
                sign_up = True
            except (PhoneCodeEmptyError, PhoneCodeExpiredError,
                    PhoneCodeHashEmptyError, PhoneCodeInvalidError):
                print('Invalid code. Please try again.', file=sys.stderr)

            attempts += 1
        else:
            raise RuntimeError(
                '{} consecutive sign-in attempts failed. Aborting'
                .format(max_attempts)
            )

        if two_step_detected:
            if not password:
                raise ValueError(
                    "Two-step verification is enabled for this account. "
                    "Please provide the 'password' argument to 'start()'."
                )
            me = await self.sign_in(phone=phone, password=password)

        # We won't reach here if any step failed (exit by exception)
        print('Signed in successfully as', utils.get_display_name(me))
        return self

    async def sign_in(self, phone=None, code=None,
                      password=None, bot_token=None, phone_code_hash=None):
        """
        Starts or completes the sign in process with the given phone number
        or code that Telegram sent.

        Args:
            phone (:obj:`str` | :obj:`int`):
                The phone to send the code to if no code was provided,
                or to override the phone that was previously used with
                these requests.

            code (:obj:`str` | :obj:`int`):
                The code that Telegram sent.

            password (:obj:`str`):
                2FA password, should be used if a previous call raised
                SessionPasswordNeededError.

            bot_token (:obj:`str`):
                Used to sign in as a bot. Not all requests will be available.
                This should be the hash the @BotFather gave you.

            phone_code_hash (:obj:`str`):
                The hash returned by .send_code_request. This can be set to None
                to use the last hash known.

        Returns:
            The signed in user, or the information about
            :meth:`.send_code_request()`.
        """

        if phone and not code and not password:
            return await self.send_code_request(phone)
        elif code:
            phone = utils.parse_phone(phone) or self._phone
            phone_code_hash = \
                phone_code_hash or self._phone_code_hash.get(phone, None)

            if not phone:
                raise ValueError(
                    'Please make sure to call send_code_request first.'
                )
            if not phone_code_hash:
                raise ValueError('You also need to provide a phone_code_hash.')

            # May raise PhoneCodeEmptyError, PhoneCodeExpiredError,
            # PhoneCodeHashEmptyError or PhoneCodeInvalidError.
            result = await self(SignInRequest(phone, phone_code_hash, str(code)))
        elif password:
            salt = (await self(GetPasswordRequest())).current_salt
            result = await self(CheckPasswordRequest(
                helpers.get_password_hash(password, salt)
            ))
        elif bot_token:
            result = await self(ImportBotAuthorizationRequest(
                flags=0, bot_auth_token=bot_token,
                api_id=self.api_id, api_hash=self.api_hash
            ))
        else:
            raise ValueError(
                'You must provide a phone and a code the first time, '
                'and a password only if an RPCError was raised before.'
            )

        self._set_connected_and_authorized()
        return result.user

    async def sign_up(self, code, first_name, last_name=''):
        """
        Signs up to Telegram if you don't have an account yet.
        You must call .send_code_request(phone) first.

        Args:
            code (:obj:`str` | :obj:`int`):
                The code sent by Telegram

            first_name (:obj:`str`):
                The first name to be used by the new account.

            last_name (:obj:`str`, optional)
                Optional last name.

        Returns:
            The new created user.
        """
        result = await self(SignUpRequest(
            phone_number=self._phone,
            phone_code_hash=self._phone_code_hash.get(self._phone, ''),
            phone_code=str(code),
            first_name=first_name,
            last_name=last_name
        ))

        self._set_connected_and_authorized()
        return result.user

    async def log_out(self):
        """
        Logs out Telegram and deletes the current ``*.session`` file.

        Returns:
            True if the operation was successful.
        """
        try:
            await self(LogOutRequest())
        except RPCError:
            return False

        self.disconnect()
        self.session.delete()
        return True

    async def get_me(self):
        """
        Gets "me" (the self user) which is currently authenticated,
        or None if the request fails (hence, not authenticated).

        Returns:
            :obj:`User`: Your own user.
        """
        try:
            return (await self(GetUsersRequest([InputUserSelf()])))[0]
        except UnauthorizedError:
            return None

    # endregion

    # region Dialogs ("chats") requests

    async def get_dialogs(self, limit=10, offset_date=None, offset_id=0,
                          offset_peer=InputPeerEmpty()):
        """
        Gets N "dialogs" (open "chats" or conversations with other people).

        Args:
            limit (:obj:`int` | :obj:`None`):
                How many dialogs to be retrieved as maximum. Can be set to
                ``None`` to retrieve all dialogs. Note that this may take
                whole minutes if you have hundreds of dialogs, as Telegram
                will tell the library to slow down through a
                ``FloodWaitError``.

            offset_date (:obj:`datetime`, optional):
                The offset date to be used.

            offset_id (:obj:`int`, optional):
                The message ID to be used as an offset.

            offset_peer (:obj:`InputPeer`, optional):
                The peer to be used as an offset.

        Returns:
            A list dialogs, with an additional .total attribute on the list.
        """
        limit = float('inf') if limit is None else int(limit)
        if limit == 0:
            # Special case, get a single dialog and determine count
            dialogs = await self(GetDialogsRequest(
                offset_date=offset_date,
                offset_id=offset_id,
                offset_peer=offset_peer,
                limit=1
            ))
            result = UserList()
            result.total = getattr(dialogs, 'count', len(dialogs.dialogs))
            return result

        total_count = 0
        dialogs = OrderedDict()  # Use peer id as identifier to avoid dupes
        while len(dialogs) < limit:
            real_limit = min(limit - len(dialogs), 100)
            r = await self(GetDialogsRequest(
                offset_date=offset_date,
                offset_id=offset_id,
                offset_peer=offset_peer,
                limit=real_limit
            ))

            total_count = getattr(r, 'count', len(r.dialogs))
            messages = {m.id: m for m in r.messages}
            entities = {utils.get_peer_id(x): x
                        for x in itertools.chain(r.users, r.chats)}

            for d in r.dialogs:
                dialogs[utils.get_peer_id(d.peer)] = \
                    Dialog(self, d, entities, messages)

            if len(r.dialogs) < real_limit or not isinstance(r, DialogsSlice):
                # Less than we requested means we reached the end, or
                # we didn't get a DialogsSlice which means we got all.
                break

            offset_date = r.messages[-1].date
            offset_peer = entities[utils.get_peer_id(r.dialogs[-1].peer)]
            offset_id = r.messages[-1].id & 4294967296  # Telegram/danog magic

        dialogs = UserList(
            itertools.islice(dialogs.values(), min(limit, len(dialogs)))
        )
        dialogs.total = total_count
        return dialogs

    async def get_drafts(self):  # TODO: Ability to provide a `filter`
        """
        Gets all open draft messages.

        Returns:
            A list of custom ``Draft`` objects that are easy to work with:
            You can call :meth:`draft.set_message('text')` to change the message,
            or delete it through :meth:`draft.delete()`.
        """
        response = await self(GetAllDraftsRequest())
        self.session.process_entities(response)
        self.session.generate_sequence(response.seq)
        drafts = [Draft._from_update(self, u) for u in response.updates]
        return drafts

    @staticmethod
    def _get_response_message(request, result):
        """
        Extracts the response message known a request and Update result.
        The request may also be the ID of the message to match.
        """
        # Telegram seems to send updateMessageID first, then updateNewMessage,
        # however let's not rely on that just in case.
        if isinstance(request, int):
            msg_id = request
        else:
            msg_id = None
            for update in result.updates:
                if isinstance(update, UpdateMessageID):
                    if update.random_id == request.random_id:
                        msg_id = update.id
                        break

        if isinstance(result, UpdateShort):
            updates = [result.update]
        elif isinstance(result, Updates):
            updates = result.updates
        else:
            return

        for update in updates:
            if isinstance(update, (UpdateNewChannelMessage, UpdateNewMessage)):
                if update.message.id == msg_id:
                    return update.message

<<<<<<< HEAD
    async def send_message(self, entity, message, reply_to=None,
                           parse_mode=None, link_preview=True):
=======
            elif (isinstance(update, UpdateEditMessage) and
                    not isinstance(request.peer, InputPeerChannel)):
                if request.id == update.message.id:
                    return update.message

            elif (isinstance(update, UpdateEditChannelMessage) and
                    utils.get_peer_id(request.peer) ==
                        utils.get_peer_id(update.message.to_id)):
                if request.id == update.message.id:
                    return update.message

    def _parse_message_text(self, message, parse_mode):
        """
        Returns a (parsed message, entities) tuple depending on parse_mode.
        """
        if not parse_mode:
            return message, []

        parse_mode = parse_mode.lower()
        if parse_mode in {'md', 'markdown'}:
            message, msg_entities = markdown.parse(message)
        elif parse_mode.startswith('htm'):
            message, msg_entities = html.parse(message)
        else:
            raise ValueError('Unknown parsing mode: {}'.format(parse_mode))

        for i, e in enumerate(msg_entities):
            if isinstance(e, MessageEntityTextUrl):
                m = re.match(r'^@|\+|tg://user\?id=(\d+)', e.url)
                if m:
                    try:
                        msg_entities[i] = InputMessageEntityMentionName(
                            e.offset, e.length, self.get_input_entity(
                                int(m.group(1)) if m.group(1) else e.url
                            )
                        )
                    except (ValueError, TypeError):
                        # Make no replacement
                        pass

        return message, msg_entities

    def send_message(self, entity, message, reply_to=None, parse_mode='md',
                     link_preview=True):
>>>>>>> 030f2922
        """
        Sends the given message to the specified entity (user/chat/channel).

        Args:
            entity (:obj:`entity`):
                To who will it be sent.

            message (:obj:`str`):
                The message to be sent.

            reply_to (:obj:`int` | :obj:`Message`, optional):
                Whether to reply to a message or not. If an integer is provided,
                it should be the ID of the message that it should reply to.

            parse_mode (:obj:`str`, optional):
                Can be 'md' or 'markdown' for markdown-like parsing (default),
                or 'htm' or 'html' for HTML-like parsing. If ``None`` or any
                other false-y value is provided, the message will be sent with
                no formatting.

            link_preview (:obj:`bool`, optional):
                Should the link preview be shown?

        Returns:
            the sent message
        """
<<<<<<< HEAD
        entity = await self.get_input_entity(entity)
        if parse_mode:
            parse_mode = parse_mode.lower()
            if parse_mode in {'md', 'markdown'}:
                message, msg_entities = markdown.parse(message)
            elif parse_mode.startswith('htm'):
                message, msg_entities = html.parse(message)
            else:
                raise ValueError('Unknown parsing mode: {}'.format(parse_mode))
        else:
            msg_entities = []
=======
        entity = self.get_input_entity(entity)
        message, msg_entities = self._parse_message_text(message, parse_mode)
>>>>>>> 030f2922

        request = SendMessageRequest(
            peer=entity,
            message=message,
            entities=msg_entities,
            no_webpage=not link_preview,
            reply_to_msg_id=self._get_message_id(reply_to)
        )
        result = await self(request)

        if isinstance(result, UpdateShortSentMessage):
            return Message(
                id=result.id,
                to_id=entity,
                message=message,
                date=result.date,
                out=result.out,
                media=result.media,
                entities=result.entities
            )

        return self._get_response_message(request, result)

<<<<<<< HEAD
    async def delete_messages(self, entity, message_ids, revoke=True):
=======
    def edit_message(self, entity, message_id, message=None, parse_mode='md',
                     link_preview=True):
        """
        Edits the given message ID (to change its contents or disable preview).

        Args:
            entity (:obj:`entity`):
                From which chat to edit the message.

            message_id (:obj:`str`):
                The ID of the message (or ``Message`` itself) to be edited.

            message (:obj:`str`, optional):
                The new text of the message.

            parse_mode (:obj:`str`, optional):
                Can be 'md' or 'markdown' for markdown-like parsing (default),
                or 'htm' or 'html' for HTML-like parsing. If ``None`` or any
                other false-y value is provided, the message will be sent with
                no formatting.

            link_preview (:obj:`bool`, optional):
                Should the link preview be shown?

        Raises:
            ``MessageAuthorRequiredError`` if you're not the author of the
            message but try editing it anyway.

            ``MessageNotModifiedError`` if the contents of the message were
            not modified at all.

        Returns:
            the edited message
        """
        message, msg_entities = self._parse_message_text(message, parse_mode)
        request = EditMessageRequest(
            peer=self.get_input_entity(entity),
            id=self._get_message_id(message_id),
            message=message,
            no_webpage=not link_preview,
            entities=msg_entities
        )
        result = self(request)
        return self._get_response_message(request, result)

    def delete_messages(self, entity, message_ids, revoke=True):
>>>>>>> 030f2922
        """
        Deletes a message from a chat, optionally "for everyone".

        Args:
            entity (:obj:`entity`):
                From who the message will be deleted. This can actually
                be ``None`` for normal chats, but **must** be present
                for channels and megagroups.

            message_ids (:obj:`list` | :obj:`int` | :obj:`Message`):
                The IDs (or ID) or messages to be deleted.

            revoke (:obj:`bool`, optional):
                Whether the message should be deleted for everyone or not.
                By default it has the opposite behaviour of official clients,
                and it will delete the message for everyone.
                This has no effect on channels or megagroups.

        Returns:
            The affected messages.
        """

        if not isinstance(message_ids, list):
            message_ids = [message_ids]
        message_ids = [m.id if isinstance(m, Message) else int(m) for m in message_ids]

        if entity is None:
            return await self(messages.DeleteMessagesRequest(message_ids, revoke=revoke))

        entity = await self.get_input_entity(entity)

        if isinstance(entity, InputPeerChannel):
            return await self(channels.DeleteMessagesRequest(entity, message_ids))
        else:
            return await self(messages.DeleteMessagesRequest(message_ids, revoke=revoke))

    async def get_message_history(self, entity, limit=20, offset_date=None,
                                  offset_id=0, max_id=0, min_id=0, add_offset=0,
                                  batch_size=100, wait_time=None):
        """
        Gets the message history for the specified entity

        Args:
            entity (:obj:`entity`):
                The entity from whom to retrieve the message history.

            limit (:obj:`int` | :obj:`None`, optional):
                Number of messages to be retrieved. Due to limitations with
                the API retrieving more than 3000 messages will take longer
                than half a minute (or even more based on previous calls).
                The limit may also be ``None``, which would eventually return
                the whole history.

            offset_date (:obj:`datetime`):
                Offset date (messages *previous* to this date will be
                retrieved). Exclusive.

            offset_id (:obj:`int`):
                Offset message ID (only messages *previous* to the given
                ID will be retrieved). Exclusive.

            max_id (:obj:`int`):
                All the messages with a higher (newer) ID or equal to this will
                be excluded

            min_id (:obj:`int`):
                All the messages with a lower (older) ID or equal to this will
                be excluded.

            add_offset (:obj:`int`):
                Additional message offset (all of the specified offsets +
                this offset = older messages).

            batch_size (:obj:`int`):
                Messages will be returned in chunks of this size (100 is
                the maximum). While it makes no sense to modify this value,
                you are still free to do so.

            wait_time (:obj:`int`):
                Wait time between different ``GetHistoryRequest``. Use this
                parameter to avoid hitting the ``FloodWaitError`` as needed.
                If left to ``None``, it will default to 1 second only if
                the limit is higher than 3000.

        Returns:
            A list of messages with extra attributes:

                * ``.total`` = (on the list) total amount of messages sent.
                * ``.sender`` = entity of the sender.
                * ``.fwd_from.sender`` = if fwd_from, who sent it originally.
                * ``.fwd_from.channel`` = if fwd_from, original channel.
                * ``.to`` = entity to which the message was sent.

        Notes:
            Telegram's flood wait limit for ``GetHistoryRequest`` seems to
            be around 30 seconds per 3000 messages, therefore a sleep of 1
            second is the default for this limit (or above). You may need
            an higher limit, so you're free to set the ``batch_size`` that
            you think may be good.
        """
        entity = await self.get_input_entity(entity)
        limit = float('inf') if limit is None else int(limit)
        if limit == 0:
            # No messages, but we still need to know the total message count
            result = await self(GetHistoryRequest(
                peer=entity, limit=1,
                offset_date=None, offset_id=0, max_id=0, min_id=0, add_offset=0
            ))
            return getattr(result, 'count', len(result.messages)), [], []

        if wait_time is None:
            wait_time = 1 if limit > 3000 else 0

        batch_size = min(max(batch_size, 1), 100)
        total_messages = 0
        messages = UserList()
        entities = {}
        while len(messages) < limit:
            # Telegram has a hard limit of 100
            real_limit = min(limit - len(messages), batch_size)
            result = await self(GetHistoryRequest(
                peer=entity,
                limit=real_limit,
                offset_date=offset_date,
                offset_id=offset_id,
                max_id=max_id,
                min_id=min_id,
                add_offset=add_offset,
                hash=0
            ))
            messages.extend(
                m for m in result.messages if not isinstance(m, MessageEmpty)
            )
            total_messages = getattr(result, 'count', len(result.messages))

            for u in result.users:
                entities[utils.get_peer_id(u)] = u
            for c in result.chats:
                entities[utils.get_peer_id(c)] = c

            if len(result.messages) < real_limit:
                break

            offset_id = result.messages[-1].id
            offset_date = result.messages[-1].date
            await asyncio.sleep(wait_time)

        # Add a few extra attributes to the Message to make it friendlier.
        messages.total = total_messages
        for m in messages:
            # To make messages more friendly, always add message
            # to service messages, and action to normal messages.
            m.message = getattr(m, 'message', None)
            m.action = getattr(m, 'action', None)
            m.sender = (None if not m.from_id else
                        entities[utils.get_peer_id(m.from_id)])

            if getattr(m, 'fwd_from', None):
                m.fwd_from.sender = (
                    None if not m.fwd_from.from_id else
                    entities[utils.get_peer_id(m.fwd_from.from_id)]
                )
                m.fwd_from.channel = (
                    None if not m.fwd_from.channel_id else
                    entities[utils.get_peer_id(
                        PeerChannel(m.fwd_from.channel_id)
                    )]
                )

            m.to = entities[utils.get_peer_id(m.to_id)]

        return messages

    async def send_read_acknowledge(self, entity, message=None, max_id=None,
                                    clear_mentions=False):
        """
        Sends a "read acknowledge" (i.e., notifying the given peer that we've
        read their messages, also known as the "double check").

        Args:
            entity (:obj:`entity`):
                The chat where these messages are located.

            message (:obj:`list` | :obj:`Message`):
                Either a list of messages or a single message.

            max_id (:obj:`int`):
                Overrides messages, until which message should the
                acknowledge should be sent.

            clear_mentions (:obj:`bool`):
                Whether the mention badge should be cleared (so that
                there are no more mentions) or not for the given entity.

                If no message is provided, this will be the only action
                taken.
        """
        if max_id is None:
            if message:
                if hasattr(message, '__iter__'):
                    max_id = max(msg.id for msg in message)
                else:
                    max_id = message.id
            elif not clear_mentions:
                raise ValueError(
                    'Either a message list or a max_id must be provided.')

        entity = await self.get_input_entity(entity)
        if clear_mentions:
            await self(ReadMentionsRequest(entity))
            if max_id is None:
                return True

        if max_id is not None:
            if isinstance(entity, InputPeerChannel):
                return await self(channels.ReadHistoryRequest(entity, max_id=max_id))
            else:
                return await self(messages.ReadHistoryRequest(entity, max_id=max_id))

        return False

    @staticmethod
    def _get_message_id(message):
        """Sanitizes the 'reply_to' parameter a user may send"""
        if message is None:
            return None

        if isinstance(message, int):
            return message

        try:
            if message.SUBCLASS_OF_ID == 0x790009e3:
                # hex(crc32(b'Message')) = 0x790009e3
                return message.id
        except AttributeError:
            pass

        raise TypeError('Invalid message type: {}'.format(type(message)))

    # endregion

    # region Uploading files

    async def send_file(self, entity, file, caption='',
                        force_document=False, progress_callback=None,
                        reply_to=None,
                        attributes=None,
                        thumb=None,
                        allow_cache=True,
                        **kwargs):
        """
        Sends a file to the specified entity.

        Args:
            entity (:obj:`entity`):
                Who will receive the file.

            file (:obj:`str` | :obj:`bytes` | :obj:`file` | :obj:`media`):
                The path of the file, byte array, or stream that will be sent.
                Note that if a byte array or a stream is given, a filename
                or its type won't be inferred, and it will be sent as an
                "unnamed application/octet-stream".

                Subsequent calls with the very same file will result in
                immediate uploads, unless ``.clear_file_cache()`` is called.

                Furthermore the file may be any media (a message, document,
                photo or similar) so that it can be resent without the need
                to download and re-upload it again.

            caption (:obj:`str`, optional):
                Optional caption for the sent media message.

            force_document (:obj:`bool`, optional):
                If left to ``False`` and the file is a path that ends with
                the extension of an image file or a video file, it will be
                sent as such. Otherwise always as a document.

            progress_callback (:obj:`callable`, optional):
                A callback function accepting two parameters:
                ``(sent bytes, total)``.

            reply_to (:obj:`int` | :obj:`Message`):
                Same as reply_to from .send_message().

            attributes (:obj:`list`, optional):
                Optional attributes that override the inferred ones, like
                ``DocumentAttributeFilename`` and so on.

            thumb (:obj:`str` | :obj:`bytes` | :obj:`file`, optional):
                Optional thumbnail (for videos).

            allow_cache (:obj:`bool`, optional):
                Whether to allow using the cached version stored in the
                database or not. Defaults to ``True`` to avoid re-uploads.
                Must be ``False`` if you wish to use different attributes
                or thumb than those that were used when the file was cached.

        Kwargs:
           If "is_voice_note" in kwargs, despite its value, and the file is
           sent as a document, it will be sent as a voice note.

        Returns:
            The message (or messages) containing the sent file.
        """
        # First check if the user passed an iterable, in which case
        # we may want to send as an album if all are photo files.
        if hasattr(file, '__iter__') and not isinstance(file, (str, bytes)):
            # Convert to tuple so we can iterate several times
            file = tuple(x for x in file)
            if all(utils.is_image(x) for x in file):
                return await self._send_album(
                    entity, file, caption=caption,
                    progress_callback=progress_callback, reply_to=reply_to
                )
            # Not all are images, so send all the files one by one
            return [
                await self.send_file(
                    entity, x, allow_cache=False,
                    caption=caption, force_document=force_document,
                    progress_callback=progress_callback, reply_to=reply_to,
                    attributes=attributes, thumb=thumb, **kwargs
                ) for x in file
            ]

<<<<<<< HEAD
        entity = await self.get_input_entity(entity)
        reply_to = self._get_reply_to(reply_to)
=======
        entity = self.get_input_entity(entity)
        reply_to = self._get_message_id(reply_to)
>>>>>>> 030f2922

        if not isinstance(file, (str, bytes, io.IOBase)):
            # The user may pass a Message containing media (or the media,
            # or anything similar) that should be treated as a file. Try
            # getting the input media for whatever they passed and send it.
            try:
                media = utils.get_input_media(file, user_caption=caption)
            except TypeError:
                pass  # Can't turn whatever was given into media
            else:
                request = SendMediaRequest(entity, media,
                                           reply_to_msg_id=reply_to)
                return self._get_response_message(request, await self(request))

        as_image = utils.is_image(file) and not force_document
        use_cache = InputPhoto if as_image else InputDocument
        file_handle = await self.upload_file(
            file, progress_callback=progress_callback,
            use_cache=use_cache if allow_cache else None
        )

        if isinstance(file_handle, use_cache):
            # File was cached, so an instance of use_cache was returned
            if as_image:
                media = InputMediaPhoto(file_handle, caption)
            else:
                media = InputMediaDocument(file_handle, caption)
        elif as_image:
            media = InputMediaUploadedPhoto(file_handle, caption)
        else:
            mime_type = None
            if isinstance(file, str):
                # Determine mime-type and attributes
                # Take the first element by using [0] since it returns a tuple
                mime_type = guess_type(file)[0]
                attr_dict = {
                    DocumentAttributeFilename:
                        DocumentAttributeFilename(os.path.basename(file))
                    # TODO If the input file is an audio, find out:
                    # Performer and song title and add DocumentAttributeAudio
                }
                if not force_document and utils.is_video(file):
                    attr_dict[DocumentAttributeVideo] = \
                        DocumentAttributeVideo(0, 0, 0)
            else:
                attr_dict = {
                    DocumentAttributeFilename:
                        DocumentAttributeFilename('unnamed')
                }

            if 'is_voice_note' in kwargs:
                attr_dict[DocumentAttributeAudio] = \
                    DocumentAttributeAudio(0, voice=True)

            # Now override the attributes if any. As we have a dict of
            # {cls: instance}, we can override any class with the list
            # of attributes provided by the user easily.
            if attributes:
                for a in attributes:
                    attr_dict[type(a)] = a

            # Ensure we have a mime type, any; but it cannot be None
            # 'The "octet-stream" subtype is used to indicate that a body
            # contains arbitrary binary data.'
            if not mime_type:
                mime_type = 'application/octet-stream'

            input_kw = {}
            if thumb:
                input_kw['thumb'] = await self.upload_file(thumb)

            media = InputMediaUploadedDocument(
                file=file_handle,
                mime_type=mime_type,
                attributes=list(attr_dict.values()),
                caption=caption,
                **input_kw
            )

        # Once the media type is properly specified and the file uploaded,
        # send the media message to the desired entity.
        request = SendMediaRequest(entity, media, reply_to_msg_id=reply_to)
        msg = self._get_response_message(request, await self(request))
        if msg and isinstance(file_handle, InputSizedFile):
            # There was a response message and we didn't use cached
            # version, so cache whatever we just sent to the database.
            md5, size = file_handle.md5, file_handle.size
            if as_image:
                to_cache = utils.get_input_photo(msg.media.photo)
            else:
                to_cache = utils.get_input_document(msg.media.document)
            self.session.cache_file(md5, size, to_cache)

        return msg

    async def send_voice_note(self, entity, file, caption='',
                              progress_callback=None, reply_to=None):
        """Wrapper method around .send_file() with is_voice_note=()"""
        return await self.send_file(entity, file, caption,
                                    progress_callback=progress_callback,
                                    reply_to=reply_to,
                                    is_voice_note=())  # empty tuple is enough

    async def _send_album(self, entity, files, caption='',
                          progress_callback=None, reply_to=None):
        """Specialized version of .send_file for albums"""
        # We don't care if the user wants to avoid cache, we will use it
        # anyway. Why? The cached version will be exactly the same thing
        # we need to produce right now to send albums (uploadMedia), and
        # cache only makes a difference for documents where the user may
        # want the attributes used on them to change. Caption's ignored.
<<<<<<< HEAD
        entity = await self.get_input_entity(entity)
        reply_to = self._get_reply_to(reply_to)
=======
        entity = self.get_input_entity(entity)
        reply_to = self._get_message_id(reply_to)
>>>>>>> 030f2922

        # Need to upload the media first, but only if they're not cached yet
        media = []
        for file in files:
            # fh will either be InputPhoto or a modified InputFile
            fh = await self.upload_file(file, use_cache=InputPhoto)
            if not isinstance(fh, InputPhoto):
                input_photo = utils.get_input_photo((await self(UploadMediaRequest(
                    entity, media=InputMediaUploadedPhoto(fh, caption)
                ))).photo)
                self.session.cache_file(fh.md5, fh.size, input_photo)
                fh = input_photo
            media.append(InputSingleMedia(InputMediaPhoto(fh, caption)))

        # Now we can construct the multi-media request
        result = await self(SendMultiMediaRequest(
            entity, reply_to_msg_id=reply_to, multi_media=media
        ))
        return [
            self._get_response_message(update.id, result)
            for update in result.updates
            if isinstance(update, UpdateMessageID)
        ]

    async def upload_file(self, file, part_size_kb=None, file_name=None,
                          use_cache=None, progress_callback=None):
        """
        Uploads the specified file and returns a handle (an instance of
        InputFile or InputFileBig, as required) which can be later used
        before it expires (they are usable during less than a day).

        Uploading a file will simply return a "handle" to the file stored
        remotely in the Telegram servers, which can be later used on. This
        will **not** upload the file to your own chat or any chat at all.

        Args:
            file (:obj:`str` | :obj:`bytes` | :obj:`file`):
                The path of the file, byte array, or stream that will be sent.
                Note that if a byte array or a stream is given, a filename
                or its type won't be inferred, and it will be sent as an
                "unnamed application/octet-stream".

                Subsequent calls with the very same file will result in
                immediate uploads, unless ``.clear_file_cache()`` is called.

            part_size_kb (:obj:`int`, optional):
                Chunk size when uploading files. The larger, the less
                requests will be made (up to 512KB maximum).

            file_name (:obj:`str`, optional):
                The file name which will be used on the resulting InputFile.
                If not specified, the name will be taken from the ``file``
                and if this is not a ``str``, it will be ``"unnamed"``.

            use_cache (:obj:`type`, optional):
                The type of cache to use (currently either ``InputDocument``
                or ``InputPhoto``). If present and the file is small enough
                to need the MD5, it will be checked against the database,
                and if a match is found, the upload won't be made. Instead,
                an instance of type ``use_cache`` will be returned.

            progress_callback (:obj:`callable`, optional):
                A callback function accepting two parameters:
                ``(sent bytes, total)``.

        Returns:
            ``InputFileBig`` if the file size is larger than 10MB,
            ``InputSizedFile`` (subclass of ``InputFile``) otherwise.
        """
        if isinstance(file, (InputFile, InputFileBig)):
            return file  # Already uploaded

        if isinstance(file, str):
            file_size = os.path.getsize(file)
        elif isinstance(file, bytes):
            file_size = len(file)
        else:
            file = file.read()
            file_size = len(file)

        # File will now either be a string or bytes
        if not part_size_kb:
            part_size_kb = utils.get_appropriated_part_size(file_size)

        if part_size_kb > 512:
            raise ValueError('The part size must be less or equal to 512KB')

        part_size = int(part_size_kb * 1024)
        if part_size % 1024 != 0:
            raise ValueError(
                'The part size must be evenly divisible by 1024')

        # Set a default file name if None was specified
        file_id = helpers.generate_random_long()
        if not file_name:
            if isinstance(file, str):
                file_name = os.path.basename(file)
            else:
                file_name = str(file_id)

        # Determine whether the file is too big (over 10MB) or not
        # Telegram does make a distinction between smaller or larger files
        is_large = file_size > 10 * 1024 * 1024
        hash_md5 = hashlib.md5()
        if not is_large:
            # Calculate the MD5 hash before anything else.
            # As this needs to be done always for small files,
            # might as well do it before anything else and
            # check the cache.
            if isinstance(file, str):
                with open(file, 'rb') as stream:
                    file = stream.read()
            hash_md5.update(file)
            if use_cache:
                cached = self.session.get_file(
                    hash_md5.digest(), file_size, cls=use_cache
                )
                if cached:
                    return cached

        part_count = (file_size + part_size - 1) // part_size
        __log__.info('Uploading file of %d bytes in %d chunks of %d',
                     file_size, part_count, part_size)

        with open(file, 'rb') if isinstance(file, str) else BytesIO(file) \
                as stream:
            for part_index in range(part_count):
                # Read the file by in chunks of size part_size
                part = stream.read(part_size)

                # The SavePartRequest is different depending on whether
                # the file is too large or not (over or less than 10MB)
                if is_large:
                    request = SaveBigFilePartRequest(file_id, part_index,
                                                     part_count, part)
                else:
                    request = SaveFilePartRequest(file_id, part_index, part)

                result = await self(request)
                if result:
                    __log__.debug('Uploaded %d/%d', part_index + 1,
                                  part_count)
                    if progress_callback:
                        progress_callback(stream.tell(), file_size)
                else:
                    raise RuntimeError(
                        'Failed to upload file part {}.'.format(part_index))

        if is_large:
            return InputFileBig(file_id, part_count, file_name)
        else:
            return InputSizedFile(
                file_id, part_count, file_name, md5=hash_md5, size=file_size
            )

    # endregion

    # region Downloading media requests

    async def download_profile_photo(self, entity, file=None, download_big=True):
        """
        Downloads the profile photo of the given entity (user/chat/channel).

        Args:
            entity (:obj:`entity`):
                From who the photo will be downloaded.

            file (:obj:`str` | :obj:`file`, optional):
                The output file path, directory, or stream-like object.
                If the path exists and is a file, it will be overwritten.

            download_big (:obj:`bool`, optional):
                Whether to use the big version of the available photos.

        Returns:
            ``None`` if no photo was provided, or if it was Empty. On success
            the file path is returned since it may differ from the one given.
        """
        photo = entity
        possible_names = []
        try:
            is_entity = entity.SUBCLASS_OF_ID in (
                0x2da17977, 0xc5af5d94, 0x1f4661b9, 0xd49a2697
            )
        except AttributeError:
            return None  # Not even a TLObject as attribute access failed

        if is_entity:
            # Maybe it is an user or a chat? Or their full versions?
            #
            # The hexadecimal numbers above are simply:
            # hex(crc32(x.encode('ascii'))) for x in
            # ('User', 'Chat', 'UserFull', 'ChatFull')
            entity = await self.get_entity(entity)
            if not hasattr(entity, 'photo'):
                # Special case: may be a ChatFull with photo:Photo
                # This is different from a normal UserProfilePhoto and Chat
                if hasattr(entity, 'chat_photo'):
                    return await self._download_photo(
                        entity.chat_photo, file,
                        date=None, progress_callback=None
                    )
                else:
                    # Give up
                    return None

            for attr in ('username', 'first_name', 'title'):
                possible_names.append(getattr(entity, attr, None))

            photo = entity.photo

        if not isinstance(photo, UserProfilePhoto) and \
                not isinstance(photo, ChatPhoto):
            return None

        photo_location = photo.photo_big if download_big else photo.photo_small
        file = self._get_proper_filename(
            file, 'profile_photo', '.jpg',
            possible_names=possible_names
        )

        # Download the media with the largest size input file location
        try:
            await self.download_file(
                InputFileLocation(
                    volume_id=photo_location.volume_id,
                    local_id=photo_location.local_id,
                    secret=photo_location.secret
                ),
                file
            )
        except LocationInvalidError:
            # See issue #500, Android app fails as of v4.6.0 (1155).
            # The fix seems to be using the full channel chat photo.
            ie = await self.get_input_entity(entity)
            if isinstance(ie, InputPeerChannel):
                full = await self(GetFullChannelRequest(ie))
                return await self._download_photo(
                    full.full_chat.chat_photo, file,
                    date=None, progress_callback=None
                )
            else:
                # Until there's a report for chats, no need to.
                return None
        return file

    async def download_media(self, message, file=None, progress_callback=None):
        """
        Downloads the given media, or the media from a specified Message.

        message (:obj:`Message` | :obj:`Media`):
            The media or message containing the media that will be downloaded.

        file (:obj:`str` | :obj:`file`, optional):
            The output file path, directory, or stream-like object.
            If the path exists and is a file, it will be overwritten.

        progress_callback (:obj:`callable`, optional):
            A callback function accepting two parameters:
            ``(recv bytes, total)``.

        Returns:
            ``None`` if no media was provided, or if it was Empty. On success
            the file path is returned since it may differ from the one given.
        """
        # TODO This won't work for messageService
        if isinstance(message, Message):
            date = message.date
            media = message.media
        else:
            date = datetime.now()
            media = message

        if isinstance(media, (MessageMediaPhoto, Photo)):
            return await self._download_photo(
                media, file, date, progress_callback
            )
        elif isinstance(media, (MessageMediaDocument, Document)):
            return await self._download_document(
                media, file, date, progress_callback
            )
        elif isinstance(media, MessageMediaContact):
            return await self._download_contact(
                media, file
            )

    async def _download_photo(self, photo, file, date, progress_callback):
        """Specialized version of .download_media() for photos"""
        # Determine the photo and its largest size
        if isinstance(photo, MessageMediaPhoto):
            photo = photo.photo
        if not isinstance(photo, Photo):
            return

        largest_size = photo.sizes[-1]
        file_size = largest_size.size
        largest_size = largest_size.location

        file = self._get_proper_filename(file, 'photo', '.jpg', date=date)

        # Download the media with the largest size input file location
        await self.download_file(
            InputFileLocation(
                volume_id=largest_size.volume_id,
                local_id=largest_size.local_id,
                secret=largest_size.secret
            ),
            file,
            file_size=file_size,
            progress_callback=progress_callback
        )
        return file

    async def _download_document(self, document, file, date, progress_callback):
        """Specialized version of .download_media() for documents"""
        if isinstance(document, MessageMediaDocument):
            document = document.document
        if not isinstance(document, Document):
            return

        file_size = document.size

        possible_names = []
        for attr in document.attributes:
            if isinstance(attr, DocumentAttributeFilename):
                possible_names.insert(0, attr.file_name)

            elif isinstance(attr, DocumentAttributeAudio):
                possible_names.append('{} - {}'.format(
                    attr.performer, attr.title
                ))

        file = self._get_proper_filename(
            file, 'document', utils.get_extension(document),
            date=date, possible_names=possible_names
        )

        await self.download_file(
            InputDocumentFileLocation(
                id=document.id,
                access_hash=document.access_hash,
                version=document.version
            ),
            file,
            file_size=file_size,
            progress_callback=progress_callback
        )
        return file

    @staticmethod
    def _download_contact(mm_contact, file):
        """Specialized version of .download_media() for contacts.
           Will make use of the vCard 4.0 format
        """
        first_name = mm_contact.first_name
        last_name = mm_contact.last_name
        phone_number = mm_contact.phone_number

        if isinstance(file, str):
            file = TelegramClient._get_proper_filename(
                file, 'contact', '.vcard',
                possible_names=[first_name, phone_number, last_name]
            )
            f = open(file, 'w', encoding='utf-8')
        else:
            f = file

        try:
            # Remove these pesky characters
            first_name = first_name.replace(';', '')
            last_name = (last_name or '').replace(';', '')
            f.write('BEGIN:VCARD\n')
            f.write('VERSION:4.0\n')
            f.write('N:{};{};;;\n'.format(first_name, last_name))
            f.write('FN:{} {}\n'.format(first_name, last_name))
            f.write('TEL;TYPE=cell;VALUE=uri:tel:+{}\n'.format(phone_number))
            f.write('END:VCARD\n')
        finally:
            # Only close the stream if we opened it
            if isinstance(file, str):
                f.close()

        return file

    @staticmethod
    def _get_proper_filename(file, kind, extension,
                             date=None, possible_names=None):
        """Gets a proper filename for 'file', if this is a path.

           'kind' should be the kind of the output file (photo, document...)
           'extension' should be the extension to be added to the file if
                       the filename doesn't have any yet
           'date' should be when this file was originally sent, if known
           'possible_names' should be an ordered list of possible names

           If no modification is made to the path, any existing file
           will be overwritten.
           If any modification is made to the path, this method will
           ensure that no existing file will be overwritten.
        """
        if file is not None and not isinstance(file, str):
            # Probably a stream-like object, we cannot set a filename here
            return file

        if file is None:
            file = ''
        elif os.path.isfile(file):
            # Make no modifications to valid existing paths
            return file

        if os.path.isdir(file) or not file:
            try:
                name = None if possible_names is None else next(
                    x for x in possible_names if x
                )
            except StopIteration:
                name = None

            if not name:
                if not date:
                    date = datetime.now()
                name = '{}_{}-{:02}-{:02}_{:02}-{:02}-{:02}'.format(
                    kind,
                    date.year, date.month, date.day,
                    date.hour, date.minute, date.second,
                )
            file = os.path.join(file, name)

        directory, name = os.path.split(file)
        name, ext = os.path.splitext(name)
        if not ext:
            ext = extension

        result = os.path.join(directory, name + ext)
        if not os.path.isfile(result):
            return result

        i = 1
        while True:
            result = os.path.join(directory, '{} ({}){}'.format(name, i, ext))
            if not os.path.isfile(result):
                return result
            i += 1

    async def download_file(self, input_location, file, part_size_kb=None,
                            file_size=None, progress_callback=None):
        """
        Downloads the given input location to a file.

        Args:
            input_location (:obj:`InputFileLocation`):
                The file location from which the file will be downloaded.

            file (:obj:`str` | :obj:`file`, optional):
                The output file path, directory, or stream-like object.
                If the path exists and is a file, it will be overwritten.

            part_size_kb (:obj:`int`, optional):
                Chunk size when downloading files. The larger, the less
                requests will be made (up to 512KB maximum).

            file_size (:obj:`int`, optional):
                The file size that is about to be downloaded, if known.
                Only used if ``progress_callback`` is specified.

            progress_callback (:obj:`callable`, optional):
                A callback function accepting two parameters:
                ``(downloaded bytes, total)``. Note that the
                ``total`` is the provided ``file_size``.
        """
        if not part_size_kb:
            if not file_size:
                part_size_kb = 64  # Reasonable default
            else:
                part_size_kb = utils.get_appropriated_part_size(file_size)

        part_size = int(part_size_kb * 1024)
        # https://core.telegram.org/api/files says:
        # > part_size % 1024 = 0 (divisible by 1KB)
        #
        # But https://core.telegram.org/cdn (more recent) says:
        # > limit must be divisible by 4096 bytes
        # So we just stick to the 4096 limit.
        if part_size % 4096 != 0:
            raise ValueError(
                'The part size must be evenly divisible by 4096.')

        if isinstance(file, str):
            # Ensure that we'll be able to download the media
            helpers.ensure_parent_dir_exists(file)
            f = open(file, 'wb')
        else:
            f = file

        # The used client will change if FileMigrateError occurs
        client = self
        cdn_decrypter = None

        __log__.info('Downloading file in chunks of %d bytes', part_size)
        try:
            offset = 0
            while True:
                try:
                    if cdn_decrypter:
                        result = await cdn_decrypter.get_file()
                    else:
                        result = await client(GetFileRequest(
                            input_location, offset, part_size
                        ))

                        if isinstance(result, FileCdnRedirect):
                            __log__.info('File lives in a CDN')
                            cdn_decrypter, result = \
                                await CdnDecrypter.prepare_decrypter(
                                    client,
                                    await self._get_cdn_client(result),
                                    result
                                )

                except FileMigrateError as e:
                    __log__.info('File lives in another DC')
                    client = await self._get_exported_client(e.new_dc)
                    continue

                offset += part_size

                # If we have received no data (0 bytes), the file is over
                # So there is nothing left to download and write
                if not result.bytes:
                    # Return some extra information, unless it's a CDN file
                    return getattr(result, 'type', '')

                f.write(result.bytes)
                __log__.debug('Saved %d more bytes', len(result.bytes))
                if progress_callback:
                    progress_callback(f.tell(), file_size)
        finally:
            if client != self:
                client.disconnect()

            if cdn_decrypter:
                try:
                    cdn_decrypter.client.disconnect()
                except:
                    pass
            if isinstance(file, str):
                f.close()

    # endregion

    # endregion

    # region Event handling

    async def on(self, event):
        """

        Turns the given entity into a valid Telegram user or chat.

        Args:
            event (:obj:`_EventBuilder` | :obj:`type`):
                The event builder class or instance to be used,
                for instance ``events.NewMessage``.
        """
        if isinstance(event, type):
            event = event()

        await event.resolve(self)

        def decorator(f):
            self._event_builders.append((event, f))
            return f

        if self._on_handler not in self.updates.handlers:
            self.add_update_handler(self._on_handler)

        return decorator

    async def _on_handler(self, update):
        for builder, callback in self._event_builders:
            event = builder.build(update)
            if event:
                event._client = self
                await callback(event)

    # endregion

    # region Small utilities to make users' life easier

    async def get_entity(self, entity):
        """
        Turns the given entity into a valid Telegram user or chat.

        entity (:obj:`str` | :obj:`int` | :obj:`Peer` | :obj:`InputPeer`):
            The entity (or iterable of entities) to be transformed.
            If it's a string which can be converted to an integer or starts
            with '+' it will be resolved as if it were a phone number.

            If it doesn't start with '+' or starts with a '@' it will be
            be resolved from the username. If no exact match is returned,
            an error will be raised.

            If the entity is an integer or a Peer, its information will be
            returned through a call to self.get_input_peer(entity).

            If the entity is neither, and it's not a TLObject, an
            error will be raised.

        Returns:
            ``User``, ``Chat`` or ``Channel`` corresponding to the input
            entity.
        """
        if hasattr(entity, '__iter__') and not isinstance(entity, str):
            single = False
        else:
            single = True
            entity = (entity,)

        # Group input entities by string (resolve username),
        # input users (get users), input chat (get chats) and
        # input channels (get channels) to get the most entities
        # in the less amount of calls possible.
        inputs = [
            x if isinstance(x, str) else await self.get_input_entity(x)
            for x in entity
        ]
        users = [x for x in inputs if isinstance(x, InputPeerUser)]
        chats = [x.chat_id for x in inputs if isinstance(x, InputPeerChat)]
        channels = [x for x in inputs if isinstance(x, InputPeerChannel)]
        if users:
            # GetUsersRequest has a limit of 200 per call
            tmp = []
            while users:
                curr, users = users[:200], users[200:]
                tmp.extend(await self(GetUsersRequest(curr)))
            users = tmp
        if chats:  # TODO Handle chats slice?
            chats = (await self(GetChatsRequest(chats))).chats
        if channels:
            channels = (await self(GetChannelsRequest(channels))).chats

        # Merge users, chats and channels into a single dictionary
        id_entity = {
            utils.get_peer_id(x): x
            for x in itertools.chain(users, chats, channels)
        }

        # We could check saved usernames and put them into the users,
        # chats and channels list from before. While this would reduce
        # the amount of ResolveUsername calls, it would fail to catch
        # username changes.
        result = [
            await self._get_entity_from_string(x) if isinstance(x, str)
            else id_entity[utils.get_peer_id(x)]
            for x in inputs
        ]
        return result[0] if single else result

    async def _get_entity_from_string(self, string):
        """
        Gets a full entity from the given string, which may be a phone or
        an username, and processes all the found entities on the session.
        The string may also be a user link, or a channel/chat invite link.
        This method has the side effect of adding the found users to the
        session database, so it can be queried later without API calls,
        if this option is enabled on the session.
        Returns the found entity, or raises TypeError if not found.
        """
        phone = utils.parse_phone(string)
        if phone:
            for user in (await self(GetContactsRequest(0))).users:
                if user.phone == phone:
                    return user
        else:
            string, is_join_chat = utils.parse_username(string)
            if is_join_chat:
                invite = await self(CheckChatInviteRequest(string))
                if isinstance(invite, ChatInvite):
                    raise ValueError(
                        'Cannot get entity from a channel '
                        '(or group) that you are not part of'
                    )
                elif isinstance(invite, ChatInviteAlready):
                    return invite.chat
            else:
                if string in ('me', 'self'):
                    return await self.get_me()
                result = await self(ResolveUsernameRequest(string))
                for entity in itertools.chain(result.users, result.chats):
                    if entity.username.lower() == string:
                        return entity

        raise TypeError(
            'Cannot turn "{}" into any entity (user or chat)'.format(string)
        )

    async def get_input_entity(self, peer):
        """
        Turns the given peer into its input entity version. Most requests
        use this kind of InputUser, InputChat and so on, so this is the
        most suitable call to make for those cases.
        entity (:obj:`str` | :obj:`int` | :obj:`Peer` | :obj:`InputPeer`):
            The integer ID of an user or otherwise either of a
            ``PeerUser``, ``PeerChat`` or ``PeerChannel``, for
            which to get its ``Input*`` version.
            If this ``Peer`` hasn't been seen before by the library, the top
            dialogs will be loaded and their entities saved to the session
            file (unless this feature was disabled explicitly).
            If in the end the access hash required for the peer was not found,
            a ValueError will be raised.
        Returns:
            ``InputPeerUser``, ``InputPeerChat`` or ``InputPeerChannel``.
        """
        try:
            # First try to get the entity from cache, otherwise figure it out
            return self.session.get_input_entity(peer)
        except ValueError:
            pass

        if isinstance(peer, str):
            if peer in ('me', 'self'):
                return InputPeerSelf()
            return utils.get_input_peer(await self._get_entity_from_string(peer))

        is_peer = False
        if isinstance(peer, int):
            peer = PeerUser(peer)
            is_peer = True
        else:
            try:
                is_peer = peer.SUBCLASS_OF_ID == 0x2d45687  # crc32(b'Peer')
                if not is_peer:
                    return utils.get_input_peer(peer)
            except (AttributeError, TypeError):
                pass  # Attribute if not TLObject, Type if not "casteable"

        if not is_peer:
            raise TypeError(
                'Cannot turn "{}" into an input entity.'.format(peer)
            )

        # Not found, look in the latest dialogs.
        # This is useful if for instance someone just sent a message but
        # the updates didn't specify who, as this person or chat should
        # be in the latest dialogs.
        dialogs = await self(GetDialogsRequest(
            offset_date=None,
            offset_id=0,
            offset_peer=InputPeerEmpty(),
            limit=0,
            exclude_pinned=True
        ))

        target = utils.get_peer_id(peer)
        for entity in itertools.chain(dialogs.users, dialogs.chats):
            if utils.get_peer_id(entity) == target:
                return utils.get_input_peer(entity)

        raise TypeError(
            'Could not find the input entity corresponding to "{}".'
            'Make sure you have encountered this peer before.'.format(peer)
        )

    # endregion<|MERGE_RESOLUTION|>--- conflicted
+++ resolved
@@ -576,10 +576,6 @@
                 if update.message.id == msg_id:
                     return update.message
 
-<<<<<<< HEAD
-    async def send_message(self, entity, message, reply_to=None,
-                           parse_mode=None, link_preview=True):
-=======
             elif (isinstance(update, UpdateEditMessage) and
                     not isinstance(request.peer, InputPeerChannel)):
                 if request.id == update.message.id:
@@ -622,9 +618,8 @@
 
         return message, msg_entities
 
-    def send_message(self, entity, message, reply_to=None, parse_mode='md',
-                     link_preview=True):
->>>>>>> 030f2922
+    async def send_message(self, entity, message, reply_to=None,
+                           parse_mode='md', link_preview=True):
         """
         Sends the given message to the specified entity (user/chat/channel).
 
@@ -651,22 +646,8 @@
         Returns:
             the sent message
         """
-<<<<<<< HEAD
         entity = await self.get_input_entity(entity)
-        if parse_mode:
-            parse_mode = parse_mode.lower()
-            if parse_mode in {'md', 'markdown'}:
-                message, msg_entities = markdown.parse(message)
-            elif parse_mode.startswith('htm'):
-                message, msg_entities = html.parse(message)
-            else:
-                raise ValueError('Unknown parsing mode: {}'.format(parse_mode))
-        else:
-            msg_entities = []
-=======
-        entity = self.get_input_entity(entity)
         message, msg_entities = self._parse_message_text(message, parse_mode)
->>>>>>> 030f2922
 
         request = SendMessageRequest(
             peer=entity,
@@ -690,11 +671,8 @@
 
         return self._get_response_message(request, result)
 
-<<<<<<< HEAD
-    async def delete_messages(self, entity, message_ids, revoke=True):
-=======
-    def edit_message(self, entity, message_id, message=None, parse_mode='md',
-                     link_preview=True):
+    async def edit_message(self, entity, message_id, message=None,
+                           parse_mode='md', link_preview=True):
         """
         Edits the given message ID (to change its contents or disable preview).
 
@@ -729,17 +707,16 @@
         """
         message, msg_entities = self._parse_message_text(message, parse_mode)
         request = EditMessageRequest(
-            peer=self.get_input_entity(entity),
+            peer=await self.get_input_entity(entity),
             id=self._get_message_id(message_id),
             message=message,
             no_webpage=not link_preview,
             entities=msg_entities
         )
-        result = self(request)
+        result = await self(request)
         return self._get_response_message(request, result)
 
-    def delete_messages(self, entity, message_ids, revoke=True):
->>>>>>> 030f2922
+    async def delete_messages(self, entity, message_ids, revoke=True):
         """
         Deletes a message from a chat, optionally "for everyone".
 
@@ -1065,13 +1042,8 @@
                 ) for x in file
             ]
 
-<<<<<<< HEAD
         entity = await self.get_input_entity(entity)
-        reply_to = self._get_reply_to(reply_to)
-=======
-        entity = self.get_input_entity(entity)
         reply_to = self._get_message_id(reply_to)
->>>>>>> 030f2922
 
         if not isinstance(file, (str, bytes, io.IOBase)):
             # The user may pass a Message containing media (or the media,
@@ -1183,13 +1155,8 @@
         # we need to produce right now to send albums (uploadMedia), and
         # cache only makes a difference for documents where the user may
         # want the attributes used on them to change. Caption's ignored.
-<<<<<<< HEAD
         entity = await self.get_input_entity(entity)
-        reply_to = self._get_reply_to(reply_to)
-=======
-        entity = self.get_input_entity(entity)
         reply_to = self._get_message_id(reply_to)
->>>>>>> 030f2922
 
         # Need to upload the media first, but only if they're not cached yet
         media = []
